--- conflicted
+++ resolved
@@ -601,7 +601,6 @@
     m_eq, n = A_eq.shape
     m_ub, n = A_ub.shape
 
-<<<<<<< HEAD
     if (rr_method is not None
             and rr_method.lower() not in {"svd", "pivot", "id"}):
         status = 4
@@ -612,14 +611,9 @@
         return (_LPProblem(c, A_ub, b_ub, A_eq, b_eq, bounds, x0),
                 c0, x, undo, complete, status, message)
 
-    if (sps.issparse(A_eq)):
-        A_eq = A_eq.tolil()
-        A_ub = A_ub.tolil()
-=======
     if sps.issparse(A_eq):
         A_eq = A_eq.tocsr()
         A_ub = A_ub.tocsr()
->>>>>>> 92bc9d55
 
         def where(A):
             return A.nonzero()
